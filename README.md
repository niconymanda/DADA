# DADA

The increasing use of generative AI models to create realistic deepfakes poses significant challenges to information security, particularly in the realm of audio manipulation. This work addresses the pressing need for improved detection of audio deepfakes by proposing a novel approach that incorporates context awareness. 


## Baselines

| Model      | Dataset    | Specs | Accuracy | F1 Score | EER |
| ---------- | ---------- | ----- | -------- | -------- | --- |
| AASIST []  | ASVSpoof21 | _     | ...      | ...      | ... |
| RawNet2 [] | ASVSpoof21 | _     | ...      | ...      | ... |
| SLIM []    | ASVSpoof21 | _     | ...      | ...      | ... |
<<<<<<< HEAD
The increasing use of generative AI models to create realistic deepfakes poses significant challenges to information security, particularly in the realm of audio manipulation. This code addresses the pressing need for improved detection of audio deepfakes by proposing a novel approach that incorporates context awareness. 
=======
>>>>>>> bb917b9c

## Authorship authentication model 
### How to build 
#### Prerequisites
`pip install -r requirements.txt`
#### How to run 
To run the model training
```bash
cd DADA
python src/authorship_attribution/main.py --model_name 'BERT-like model'
``` 
How to run hyperparameter search tuning on a specific model.
You can define your hyperparameter space in the 'main_tune.py' file and use the 'config_tune' dictionary.
```bash
cd DADA
python src/authorship_attribution/main_tune.py --model_name 'BERT-like model'
``` 
### Dataset 
The dataset used for training and testing is an augmented version of the original "In the Wild" dataset, supplemented with data from "WikiQuotes" as well as quotes, tweets, and interviews of all the public figures included in the original dataset. This augmentation was necessary as the initial dataset was not sufficiently large to effectively fine-tune a LLM. By incorporating a broader range of data sources, we ensured more comprehensive coverage of the linguistic styles, topics, and contextual variety needed for robust model performance. 
### Authorship Classification Model
This project fine-tunes a BERT-like model to perform authorship classification, using Triplet Loss to enhance separation between author embeddings. A linear classification head is added on top of the model to classify texts based on authorship. The model architecture is flexible and can utilize any Transformer-based model, such as BERT, RoBERTa, or DeBERTa, making it adaptable for various pre-trained encoders. The Triplet Loss setup encourages the model to group embeddings by author, helping improve the accuracy and robustness of author identification.
### TODOs

- [ ] Implement test function for the spoofed data.
- [ ] Implement run training from the config file and save model params to config file.
- [x] Put the init of the optimizer, lr scheduler, loss function in the `Trainer` class
- [ ] Implement ~~triplet~~, ~~contrastive~~, ada_triplet, hinge, ~~cos2~~ loss
- [ ] Test with more encoders 
- [ ] Tests with cosine similarity in the Triplet loss instead of the L2 Norm 

## Repository Structure
  ```
 ├──  authorship_attribution
 │    └──config.py: Contains the default configuration settings for the model and training process.
 │    └──dataset.py: Handles data loading, tokenization, and preparation for training and evaluation.
 │    └──early_stopping.py: Implements the early stopping mechanism to prevent overfitting during model training.
 │    └──loss_functions.py: Defines custom loss functions used in the model training, such as Triplet Loss.
 │    └──main.py: The main script to run the model training.
 │    └──main_tune.py: Script to perform hyperparameter tuning on the model.
 │    └──model.py: Defines the architecture of the model, including the BERT-like model and the classification head.
 │    └──test_model.py: Script to evaluate the trained model on the test dataset.
 │    └──train.py: Contains the training loop and logic for training the model.
  ```

## Features
 * - **Trainer Class**: Contains the `Trainer` class responsible for training machine learning models on authorship attribution datasets using the custom Triplet Loss.
 * - **Tester Class**: Contains the `Tester` class for evaluating the performance of trained models on test datasets and the spoofed dataset.
 * - **Data Preprocessing**: Includes utilities for preprocessing text data, such as tokenization, vectorization, and normalization.
 * - **Model Evaluation**: Offers tools for evaluating model performance, including ABX accuracy, accuracy, precision, recall, F1-score, and confusion matrices.
 * - **Training Visulalization**: supports Wandb and Tensorboard
 * - **Visualization**: Supports various visualization techniques to help interpret model results and data distributions.
    * - **t-SNE Plotting**: Provides functionality to plot t-SNE on the modeled space after training the model.
    * - **Cosine Distribution Plots**: Plot cosine similarity distributions between the anchor and positive samples and anchor-negative samples.

### Results
#### Results on Test set
| Model  | Specs  | Accuracy | F1 Score | Presicion | Recall | 
| ------------- | ------------- |  ------------- | ------------- | ------------- |  ------------- |
| RoBERTa  base  | ...  | ...  | ...  | ...  | ...  | 
| RoBERTa  base  | ...  | ...  | ...  | ...  | ...  | 
| RoBERTa large | ...  | ...  | ...  | ...  | ... |
| Modern BERT | ...  | ...  | ...  | ...  | ... |
| DeBERTa base | ...  | ...  | ...  | ...  | ... |
| DeBERTa large | ...  | ...  | ...  | ...  | ... |
...

#### Results on spoofed set
| Model  | Specs  | Accuracy |  Presicion | Recall | F1 Score |
| ------------- | ------------- |  ------------- | ------------- | ------------- |  ------------- |
| RoBERTa  base  | ...  | ...  | ...  | ...  | ...  | 
| RoBERTa large | ...  | ...  | ...  | ...  | ... |
| T5 | ...  | ...  | ...  | ...  | ... |
...<|MERGE_RESOLUTION|>--- conflicted
+++ resolved
@@ -10,10 +10,6 @@
 | AASIST []  | ASVSpoof21 | _     | ...      | ...      | ... |
 | RawNet2 [] | ASVSpoof21 | _     | ...      | ...      | ... |
 | SLIM []    | ASVSpoof21 | _     | ...      | ...      | ... |
-<<<<<<< HEAD
-The increasing use of generative AI models to create realistic deepfakes poses significant challenges to information security, particularly in the realm of audio manipulation. This code addresses the pressing need for improved detection of audio deepfakes by proposing a novel approach that incorporates context awareness. 
-=======
->>>>>>> bb917b9c
 
 ## Authorship authentication model 
 ### How to build 
