--- conflicted
+++ resolved
@@ -17,13 +17,8 @@
     parser.add_argument('--data_path', type=str, default = '/data/amathur-23/DADA/InTheWild/release_in_the_wild/', help='Path to the training data')
     parser.add_argument('--model_save_path', type=str, default='./models', help='Path to save the trained model')
     parser.add_argument('--log_interval', type=int, default=1, help='Interval for logging training status')
-<<<<<<< HEAD
-    parser.add_argument('--dataset_config', type=str, default='/home/infres/iivanova-23/DADA/src/mid_fusion/configs/inthewild_full.yaml', help='Path to the dataset configuration file')
-    parser.add_argument('--log_dir', type=str, default='/data/iivanova-23/runs', help='Path to save logs')
-=======
     parser.add_argument('--dataset_config', type=str, default='mid_fusion/configs/inthewild_full.yaml', help='Path to the dataset configuration file')
     parser.add_argument('--log_dir', type=str, default='./runs', help='Path to save logs')
->>>>>>> 934f44a3
     parser.add_argument('--max_duration', type=int, default=4, help='Maximum duration of audio files')
     parser.add_argument('--sampling_rate', type=int, default=16000, help='Sampling rate of audio files')
     parser.add_argument('--early_stopping_patience', type=int, default=3, help='Number of epochs to wait before early stopping')
