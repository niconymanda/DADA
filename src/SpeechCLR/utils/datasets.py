--- conflicted
+++ resolved
@@ -287,12 +287,9 @@
             "sampling_rate": sample_dict["audio_path"]["sampling_rate"],
         }
 
-<<<<<<< HEAD
-=======
     def __repr__(self):
         return f'VoxCeleb2Dataset_{self.split}'
     
->>>>>>> 8c41ac74
     def load_audio_tensor(self, sample_dict):
         audio_arr = sample_dict["array"]
         sr = sample_dict["sampling_rate"]
@@ -334,15 +331,10 @@
             if self.text_only:
                 return {
                     "anchor": transcription,
-<<<<<<< HEAD
                     "positive": self.get_sample_dict(id_p)["transcription"],
                     "negative": self.get_sample_dict(id_n)["transcription"],
-=======
-                    "positive": self.get_sample_dict(id_p)['transcription'],
-                    "negative": self.get_sample_dict(id_n)['transcription'],
                     "label": idx,
                     "negative_label": id_n,
->>>>>>> 8c41ac74
                 }
 
             x_p = self.load_audio_tensor(self.get_sample_dict(id_p))
